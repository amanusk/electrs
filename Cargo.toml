[package]
name = "electrs"
<<<<<<< HEAD
version = "0.8.0"
=======
version = "0.8.3"
>>>>>>> 366dfa02
authors = ["Roman Zeyde <me@romanzey.de>"]
description = "An efficient re-implementation of Electrum Server in Rust"
license = "MIT"
homepage = "https://github.com/romanz/electrs"
repository = "https://github.com/romanz/electrs"
keywords = ["bitcoin", "electrum", "server", "index", "database"]
documentation = "https://docs.rs/electrs/"
readme = "README.md"
edition = "2018"
build = "build.rs"

[package.metadata.configure_me]
spec = "config_spec.toml"

[profile.release]
lto = true

[features]
latest_rust = []  # use latest Rust features (otherwise, support Rust 1.34)

[dependencies]
base64 = "0.10"
bincode = "1.0"
bitcoin = { version = "0.23", features = ["use-serde"] }
bitcoin_hashes = "0.7.6"
configure_me = "0.3.3"
crossbeam-channel = "0.3"
dirs = "1.0"
error-chain = "0.12"
glob = "0.3"
hex = "0.3"
libc = "0.2"
log = "0.4"
lru = "0.1"
num_cpus = "1.0"
page_size = "0.4"
prometheus = "0.5"
rocksdb = "= 0.12.2"	# due to https://github.com/romanz/electrs/issues/193
rust-crypto = "0.2"
serde = "1.0"
serde_derive = "1.0"
serde_json = "1.0"
signal-hook = "0.1"
stderrlog = "0.4.1"
sysconf = ">=0.3.4"
time = "0.1"
tiny_http = "0.6"
rusoto_core = "0.36.0"
rusoto_dynamodb = "0.36.0"

[build-dependencies]
configure_me_codegen = "0.3.12"<|MERGE_RESOLUTION|>--- conflicted
+++ resolved
@@ -1,10 +1,6 @@
 [package]
 name = "electrs"
-<<<<<<< HEAD
-version = "0.8.0"
-=======
 version = "0.8.3"
->>>>>>> 366dfa02
 authors = ["Roman Zeyde <me@romanzey.de>"]
 description = "An efficient re-implementation of Electrum Server in Rust"
 license = "MIT"
