--- conflicted
+++ resolved
@@ -213,14 +213,8 @@
         let mut txns = vec![];
         for txid_prefix in prefixes {
             for tx_row in txrows_by_prefix(store, txid_prefix) {
-<<<<<<< HEAD
-                let txid: Sha256dHash = deserialize(&tx_row.key.txid).unwrap();
-                let blockhash = self.lookup_confirmed_blockhash(&txid, Some(tx_row.height))?;
-                let txn = self.load_txn(&txid, blockhash)?;
-=======
                 let txid: Txid = deserialize(&tx_row.key.txid).unwrap();
                 let txn = self.load_txn(&txid, Some(tx_row.height))?;
->>>>>>> 366dfa02
                 txns.push(TxnHeight {
                     txn,
                     height: tx_row.height,
@@ -374,18 +368,11 @@
         Ok(blockhash)
     }
 
-<<<<<<< HEAD
-    pub fn load_txn(
-        &self,
-        txid: &Sha256dHash,
-        blockhash: Option<Sha256dHash>,
-    ) -> Result<Transaction> {
-=======
     // Internal API for transaction retrieval
-    fn load_txn(&self, txid: &Txid, block_height: Option<u32>) -> Result<Transaction> {
->>>>>>> 366dfa02
+    pub fn load_txn(&self, txid: &Txid, block_height: Option<u32>) -> Result<Transaction> {
         let _timer = self.duration.with_label_values(&["load_txn"]).start_timer();
         self.tx_cache.get_or_else(&txid, || {
+            let blockhash = self.lookup_confirmed_blockhash(txid, block_height)?;
             let value: Value = self
                 .app
                 .daemon()
@@ -394,7 +381,6 @@
             hex::decode(&value_hex).chain_err(|| "non-hex tx")
         })
     }
-
     // Public API for transaction retrieval (for Electrum RPC)
     pub fn get_transaction(&self, tx_hash: &Txid, verbose: bool) -> Result<Value> {
         let _timer = self
@@ -424,9 +410,9 @@
         Ok(last_header.chain_err(|| "no headers indexed")?.clone())
     }
 
-    pub fn with_blocktxids<F>(&self, blockhash: &Sha256dHash, mut callb: F) -> Result<()>
+    pub fn with_blocktxids<F>(&self, blockhash: &BlockHash, mut callb: F) -> Result<()>
     where
-        F: FnMut(&Sha256dHash),
+        F: FnMut(&Txid),
     {
         let txid = self.app.daemon().getblocktxids(blockhash)?;
         for t in txid {
@@ -524,7 +510,7 @@
         self.app.daemon().broadcast(txn)
     }
 
-    pub fn update_mempool(&self) -> Result<HashSet<Sha256dHash>> {
+    pub fn update_mempool(&self) -> Result<HashSet<Txid>> {
         let _timer = self
             .duration
             .with_label_values(&["update_mempool"])
