--- conflicted
+++ resolved
@@ -270,7 +270,7 @@
     );
     let mut result = HeaderList::empty();
     let entries = result.order(headers);
-    result.apply(&entries, latest_blockhash);
+    result.apply(entries, latest_blockhash);
     result
 }
 
@@ -359,7 +359,7 @@
 
     pub fn best_header(&self) -> Option<HeaderEntry> {
         let headers = self.headers.read().unwrap();
-        headers.header_by_blockhash(&headers.tiphash()).cloned()
+        headers.header_by_blockhash(&headers.tip()).cloned()
     }
 
     pub fn get_header(&self, height: usize) -> Option<HeaderEntry> {
@@ -370,15 +370,7 @@
             .cloned()
     }
 
-<<<<<<< HEAD
-    pub fn update(
-        &self,
-        store: &impl WriteStore,
-        waiter: &Waiter,
-    ) -> Result<(Vec<HeaderEntry>, HeaderEntry)> {
-=======
-    pub fn update(&self, store: &impl WriteStore, waiter: &Waiter) -> Result<BlockHash> {
->>>>>>> 366dfa02
+    pub fn update(&self, store: &impl WriteStore, waiter: &Waiter) -> Result<(Vec<HeaderEntry>, HeaderEntry)> {
         let daemon = self.daemon.reconnect()?;
         let tip = daemon.getbestblockhash()?;
         let new_headers: Vec<HeaderEntry> = {
@@ -437,12 +429,12 @@
         timer.observe_duration();
 
         fetcher.join().expect("block fetcher failed");
-        self.headers.write().unwrap().apply(&new_headers, tip);
+        self.headers.write().unwrap().apply(new_headers.clone(), tip);
         let tip_header = self
             .headers
             .read()
             .unwrap()
-            .tip()
+            .tip_header()
             .expect("failed to get tip header");
         assert_eq!(&tip, tip_header.hash());
         self.stats
